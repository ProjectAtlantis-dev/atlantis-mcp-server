#!/usr/bin/env python3
"""
Class-based manager for dynamic functions lifecycle and validation.
Implements creating, updating, removing, and validating function code.
"""

import os
import sys
import re
import ast
import json
import asyncio
import logging
import pathlib
import shutil
import datetime
import atlantis
import functools
import inspect
import importlib
import traceback

from typing import Any, Callable, Dict, List, Optional, Tuple, Union

from werkzeug.utils import secure_filename

from state import logger

from ColoredFormatter import CYAN, RESET

from mcp.types import (
    Tool,
    TextContent,
    CallToolResult,
    ToolListChangedNotification,
    NotificationParams,
    Annotations,
)

import utils  # Utility module for dynamic functions


# Directory to store dynamic function files
PARENT_PACKAGE_NAME = "dynamic_functions"

# --- Identity Decorator Definition ---
def _mcp_identity_decorator(f):
    """A simple identity decorator that returns the function unchanged. Used as a placeholder for @chat, @public, etc."""
    return f

# --- App Decorator Definition ---
def app(name: str):
    """Decorator to associate a dynamic function with an application name.
    Usage: @app(name="your_app_name")
    """
    def decorator(func_to_decorate):
        setattr(func_to_decorate, '_app_name', name)
        # functools.update_wrapper(decorator, func_to_decorate) # Not strictly needed for AST parsing but good practice
        return func_to_decorate
    return decorator

# --- Location Decorator Definition ---
def location(name: str):
    """Decorator to associate a dynamic function with a location name.
    Usage: @location(name="your_location_name")
    """
    def decorator(func_to_decorate):
        setattr(func_to_decorate, '_location_name', name)
        # functools.update_wrapper(decorator, func_to_decorate) # Not strictly needed for AST parsing but good practice
        return func_to_decorate
    return decorator

# Make the app and location decorators available for dynamic functions to import/use.
# This is a simplified way; a more robust way might involve adding it to a shared module
# that dynamic functions can import from, or injecting it into their global scope upon loading.
# For now, this definition here allows _code_validate_syntax to recognize them by name 'app' and 'location'.

# --- Shared Module Decorator Definition ---
def shared(func_or_module):
    """
    Decorator that marks a function or module as 'shared'.
    When applied, the function/module will not be reloaded when dynamic functions are invalidated.

    Usage: @shared
           def my_persistent_function():
               # This function will maintain its state
               ...
    """
    # Mark the function/module as shared by setting an attribute
    setattr(func_or_module, '_is_shared', True)
    return func_or_module

# --- Hidden Decorator Definition ---
def hidden(func):
    """
    Decorator that marks a function as 'hidden'.
    When applied, the function will not be included in the tools list.

    Usage: @hidden
           def my_hidden_function():
               # This function will not be visible in tools/list
               ...
    """
    # Mark the function as hidden by setting an attribute
    setattr(func, '_is_hidden', True)
    return func

class DynamicFunctionManager:
    def __init__(self, functions_dir):
        # State that was previously global
        self.functions_dir = functions_dir
        self._runtime_errors = {}
        self._dynamic_functions_cache = {}
        self._dynamic_load_lock = asyncio.Lock()

        # NEW: Function-to-file mapping cache
        self._function_file_mapping = {}  # function_name -> filename mapping
        self._function_file_mapping_by_app = {}  # app_name -> {function_name -> filename mapping}
        self._function_file_mapping_mtime = 0.0  # track when mapping was last built

        # Create directories if they don't exist
        os.makedirs(self.functions_dir, exist_ok=True)
        self.old_dir = os.path.join(self.functions_dir, "OLD")
        os.makedirs(self.old_dir, exist_ok=True)

<<<<<<< HEAD
    def _validate_app_name(self, app_name: str) -> None:
        """Validate app name format - throw exception for invalid names."""
        if not app_name or not isinstance(app_name, str):
            raise ValueError(f"Invalid app name: {app_name}")
        if re.search(r'[^\w\-]', app_name):
            raise ValueError(f"App name '{app_name}' contains invalid characters. Only letters, numbers, underscores, and dashes are allowed.")

    def _get_app_name_from_path(self, file_path: str) -> str:
        """Extract app name from file path (first subdirectory only).

        Args:
            file_path: Relative path from functions_dir (e.g., 'chat_app/test_chat.py')

        Returns:
            App name from first subdirectory (e.g., 'chat_app')

        Raises:
            ValueError: If file is in root directory or path is invalid
=======
    # File operations
    async def _fs_save_code(self, name: str, code: str, app: Optional[str] = None) -> Optional[str]:
        """
        Saves the provided code string to a file named {name}.py in the functions directory.
        If app is provided, saves to a subdirectory named after the app.
        Uses clean_filename for basic safety. Returns the full path if successful, None otherwise.
>>>>>>> 0ce1b4f9
        """
        if not file_path or not isinstance(file_path, str):
            raise ValueError(f"Invalid file path: {file_path}")

        # Split path into components
        path_parts = file_path.split(os.sep)

<<<<<<< HEAD
        # Must have at least 2 parts: subdirectory/filename
        if len(path_parts) < 2:
            raise ValueError(f"File '{file_path}' must be in a subdirectory. Files in root directory are not allowed.")
=======
        # Determine target directory based on app parameter
        if app:
            target_dir = os.path.join(self.functions_dir, app)
            os.makedirs(target_dir, exist_ok=True)  # Ensure app directory exists
            file_path = os.path.join(target_dir, safe_name)
        else:
            file_path = os.path.join(self.functions_dir, safe_name)
>>>>>>> 0ce1b4f9

        # First part is the app name (subdirectory)
        app_name = path_parts[0]

        # Validate the app name
        self._validate_app_name(app_name)

        return app_name

    async def _fs_save_code(self, name: str, code: str, app_name: str = "Home") -> Optional[str]:
        self._validate_app_name(app_name)
        app_dir = os.path.join(self.functions_dir, app_name)
        os.makedirs(app_dir, exist_ok=True)
        file_path = os.path.join(app_dir, f"{name}.py")
        try:
            with open(file_path, 'w', encoding='utf-8') as f:
                f.write(code)
            logger.debug(f"💾 Saved code for '{name}' to {file_path}")
            return file_path
        except IOError as e:
            logger.error(f"❌ _fs_save_code: Failed to write file {file_path}: {e}")
            return None
        except Exception as e:
            logger.error(f"❌ _fs_save_code: Unexpected error saving {file_path}: {e}")
            return None

    async def _fs_load_code(self, name: str) -> Optional[str]:
        # Use the mapping to get the relative path
        await self._build_function_file_mapping()
        rel_path = self._function_file_mapping.get(name)
        if not rel_path:
            logger.error(f"❌ _fs_load_code: No mapping found for function '{name}'")
            raise FileNotFoundError(f"Function '{name}' not found in mapping")
        file_path = os.path.join(self.functions_dir, rel_path)
        if not os.path.exists(file_path):
            logger.warning(f"⚠️ _fs_load_code: File not found for '{name}' at {file_path}")
            raise FileNotFoundError(f"Function '{name}' not found at {file_path}")
        try:
            with open(file_path, 'r', encoding='utf-8') as f:
                code = f.read()
            logger.info(f"{CYAN}📋 === LOADING {name} ==={RESET}")
            logger.debug(f"💾 Loaded code for '{name}' from {file_path}")
            return code
        except IOError as e:
            logger.error(f"❌ _fs_load_code: Failed to read file {file_path}: {e}")
            return None
        except Exception as e:
            logger.error(f"❌ _fs_load_code: Unexpected error loading {file_path}: {e}")
            return None


    # Metadata extraction and validation
    def _code_extract_basic_metadata(self, code_buffer):
        """
        Extracts function name and description using basic regex from a code string buffer.
        Designed to be resilient to minor syntax errors. Returns {'name': ..., 'description': ...}.
        Values can be None if not found.
        """
        metadata = {'name': None, 'description': None}
        if not code_buffer or not isinstance(code_buffer, str):
            return metadata

        # Regex for function name: def optional_async space+ name space* ( ... ):
        func_match = re.search(r'^\s*(async\s+)?def\s+([a-zA-Z_][a-zA-Z0-9_]*)\s*\(', code_buffer, re.MULTILINE)
        if func_match:
            metadata['name'] = func_match.group(2)
            logger.debug(f"⚙️ Regex extracted name: {metadata['name']}")

            # Regex for the *first* docstring after the function definition line
            # More robust and simpler approach to find docstrings
            # First find the function definition
            fn_def_pattern = r'def\s+' + re.escape(metadata['name']) + r'\s*\(.*?\)\s*:\s*'
            fn_pos = re.search(fn_def_pattern, code_buffer, re.DOTALL)

            docstring_match = None
            if fn_pos:
                # Get the position right after the function signature
                start_pos = fn_pos.end()
                # Look for the first docstring after the function signature
                docstring_pattern = r'\s*"""(.*?)"""'
                docstring_match = re.search(docstring_pattern, code_buffer[start_pos:], re.DOTALL)

                if docstring_match:
                    metadata['description'] = docstring_match.group(1).strip()
                    logger.debug(f"⚙️ Regex extracted description: {metadata['description'][:50]}...")

            # If we couldn't find a docstring after function def, try fallback
            if not docstring_match or not metadata['description']:
                # Fallback: Look for any triple-quoted string near the function definition
                full_func_pattern = f"def\\s+{re.escape(metadata['name'])}.*?\"\"\"(.*?)\"\"\""
                fallback_docstring = re.search(full_func_pattern, code_buffer, re.DOTALL)
                if fallback_docstring:
                    metadata['description'] = fallback_docstring.group(1).strip()
                    logger.debug(f"⚙️ Regex extracted fallback description: {metadata['description'][:50]}...")
                else:
                    # Last resort fallback: any docstring-like pattern in the function
                    simple_fallback = re.search(r'"""(.*?)"""', code_buffer, re.DOTALL)
                    if simple_fallback:
                        metadata['description'] = simple_fallback.group(1).strip()
                        logger.debug(f"⚙️ Regex extracted simple fallback description: {metadata['description'][:50]}...")

        else:
            logger.warning("⚠️ _code_extract_basic_metadata: Could not find function definition via regex.")


        return metadata


    def _ast_node_to_string(self, node: Optional[ast.expr]) -> str:
        """Attempt to reconstruct a string representation of an AST node (for type hints)."""
        if node is None:
            return "Any"
        # Use ast.unparse if available (Python 3.9+) for better accuracy
        if hasattr(ast, 'unparse'):
            try:
                return ast.unparse(node)
            except Exception:
                pass # Fallback to manual reconstruction if unparse fails

        # Manual reconstruction (simplified, fallback for <3.9 or unparse errors)
        if isinstance(node, ast.Name):
            return node.id
        elif isinstance(node, ast.Constant):
            return repr(node.value) # e.g., 'None' for NoneType
        elif isinstance(node, ast.Attribute):
            value_str = self._ast_node_to_string(node.value)
            return f"{value_str}.{node.attr}"
        elif isinstance(node, ast.Subscript):
            value_str = self._ast_node_to_string(node.value)
            # Handle slice difference between Python versions
            slice_node = node.slice # Corrected variable name
            if hasattr(ast, 'Index') and isinstance(slice_node, ast.Index): # Python < 3.9
                slice_inner_node = slice_node.value
            else: # Python 3.9+
                slice_inner_node = slice_node

            slice_str = self._ast_node_to_string(slice_inner_node)
            return f"{value_str}[{slice_str}]"
        elif isinstance(node, ast.Tuple): # For Tuple[A, B] or Union[A, B] slices
            elements = ", ".join([self._ast_node_to_string(el) for el in node.elts])
            return f"({elements})" # Representing the structure, not direct type name
        else:
            return "ComplexType"


    def _map_ast_type_to_json_schema(self, annotation_node: Optional[ast.expr]) -> Dict[str, Any]:
        """Maps an AST annotation node to a JSON Schema type component."""
        if annotation_node is None:
            # Default to string if no type hint is provided, as it's common for text-based inputs
            # Alternatively, could use "any" or make it required implicitly if desired.
            return {"type": "string", "description": "Type hint missing, assuming string"}

        # Simple Name types (str, int, etc.)
        if isinstance(annotation_node, ast.Name):
            type_name = annotation_node.id
            if type_name == 'str':
                return {"type": "string"}
            elif type_name == 'int':
                return {"type": "integer"}
            elif type_name == 'float' or type_name == 'complex': # Treat complex as number
                return {"type": "number"}
            elif type_name == 'bool':
                return {"type": "boolean"}
            elif type_name == 'list' or type_name == 'List':
                return {"type": "array"}
            elif type_name == 'dict' or type_name == 'Dict':
                return {"type": "object"}
            elif type_name == 'Any':
                # "any" isn't a standard JSON schema type. Use object without properties? Or skip type field?
                # Let's allow anything but describe it.
                return {"description": "Any type allowed"}
            else:
                # Assume custom object or unhandled simple type
                return {"type": "object", "description": f"Assumed object type: {type_name}"}

        # Constant None (NoneType)
        elif isinstance(annotation_node, ast.Constant) and annotation_node.value is None:
            return {"type": "null"}

        # Subscript types (List[T], Optional[T], Dict[K, V], Union[A, B])
        elif isinstance(annotation_node, ast.Subscript):
            container_node = annotation_node.value
            # Handle slice difference between Python versions
            slice_node = annotation_node.slice # Corrected variable name
            if hasattr(ast, 'Index') and isinstance(slice_node, ast.Index): # Python < 3.9
                slice_inner_node = slice_node.value
            else: # Python 3.9+
                slice_inner_node = slice_node

            container_name = self._ast_node_to_string(container_node) # e.g., 'List', 'Optional', 'Union', 'Dict'

            # Extract inner types from the slice (could be single type or a tuple)
            inner_nodes = []
            if isinstance(slice_inner_node, ast.Tuple):
                inner_nodes = slice_inner_node.elts
            else:
                inner_nodes = [slice_inner_node]

            # Map common container types
            if container_name in ['List', 'list', 'Sequence', 'Iterable', 'Set', 'set']:
                if inner_nodes and inner_nodes[0] is not None:
                    items_schema = self._map_ast_type_to_json_schema(inner_nodes[0])
                    return {"type": "array", "items": items_schema}
                else:
                    return {"type": "array"} # List without specified item type
            elif container_name in ['Dict', 'dict', 'Mapping']:
                if len(inner_nodes) == 2 and inner_nodes[1] is not None:
                    # JSON Schema typically uses additionalProperties for value type
                    value_schema = self._map_ast_type_to_json_schema(inner_nodes[1])
                    # Key type (inner_nodes[0]) is usually string in JSON
                    return {"type": "object", "additionalProperties": value_schema}
                else:
                    return {"type": "object"} # Dict without specified types
            elif container_name == 'Optional':
                if inner_nodes and inner_nodes[0] is not None:
                    schema = self._map_ast_type_to_json_schema(inner_nodes[0])
                    # Make it nullable: allow original type or null
                    existing_types = []
                    if 'type' in schema:
                        existing_types = schema['type'] if isinstance(schema['type'], list) else [schema['type']]
                    elif 'anyOf' in schema: # If inner type was already a Union
                        # Add null to the existing anyOf if not present
                        if not any(t.get('type') == 'null' for t in schema['anyOf']):
                                schema['anyOf'].append({'type': 'null'})
                        return schema
                    else:
                        # Fallback if schema is complex (e.g., just a description)
                        return {'anyOf': [schema, {'type': 'null'}]}

                    if 'null' not in existing_types:
                        existing_types.append('null')
                    schema['type'] = existing_types
                    return schema
                else:
                    # Optional without inner type, allow anything or null
                    return {"type": ["any", "null"], "description":"Optional type specified without inner type"}
            elif container_name == 'Union':
                schemas = [self._map_ast_type_to_json_schema(node) for node in inner_nodes if node is not None]
                # Simplify if it reduces to Optional[T] (Union[T, None])
                non_null_schemas = [s for s in schemas if s.get('type') != 'null']
                has_null = len(schemas) > len(non_null_schemas)

                if len(non_null_schemas) == 1:
                    final_schema = non_null_schemas[0]
                    if has_null: # Make it nullable if None was part of the Union
                        existing_types = []
                        if 'type' in final_schema:
                            existing_types = final_schema['type'] if isinstance(final_schema['type'], list) else [final_schema['type']]
                        elif 'anyOf' in final_schema:
                            if not any(t.get('type') == 'null' for t in final_schema['anyOf']):
                                final_schema['anyOf'].append({'type': 'null'})
                            return final_schema
                        else: # Fallback
                            return {'anyOf': [final_schema, {'type': 'null'}]}

                        if 'null' not in existing_types:
                            existing_types.append('null')
                        final_schema['type'] = existing_types
                    return final_schema
                elif len(non_null_schemas) > 1:
                    # True Union[A, B, ...]
                    result_schema = {"anyOf": non_null_schemas}
                    if has_null: # Add null possibility if None was in the Union
                        result_schema['anyOf'].append({'type': 'null'})
                    return result_schema
                elif has_null: # Only None was in the Union?
                    return {'type': 'null'}
                else: # Empty Union?
                    return {}

            else:
                # Unhandled subscript type (e.g., Tuple[...], custom generics)
                type_str = self._ast_node_to_string(annotation_node)
                return {"description": f"Unhandled generic type: {type_str}"}

        # Fallback for other node types (e.g., ast.BinOp used in type hints?)
        else:
            type_str = self._ast_node_to_string(annotation_node)
            return {"description": f"Unknown type structure: {type_str}"}


    def _ast_arguments_to_json_schema(self, args_node: ast.arguments, docstring: Optional[str] = None) -> Dict[str, Any]:
        """Builds the JSON Schema 'properties' and 'required' fields from AST arguments."""
        properties = {}
        required = []
        parsed_doc_params = {}

        # Basic docstring parsing for parameter descriptions
        if docstring:
            lines = docstring.strip().split('\n')
            param_section = False
            current_param_desc = {}
            for line in lines:
                clean_line = line.strip()
                # Detect start of common param sections
                if clean_line.lower().startswith(('args:', 'arguments:', 'parameters:')):
                    param_section = True
                    continue
                # Stop if we hit return section
                if clean_line.lower().startswith(('returns:', 'yields:')):
                    param_section = False
                    continue

                # Detect common param formats
                # Simple: ":param name: description"
                match_param = re.match(r':param\s+(\w+)\s*:(.*)', clean_line)
                # Typed: "name (type): description" or "name: type\n    description"
                match_typed = re.match(r'(\w+)\s*(?:\(.*\))?\s*:(.*)', clean_line) # Basic check for name: desc

                if match_param:
                    name = match_param.group(1)
                    desc = match_param.group(2).strip()
                    current_param_desc[name] = desc
                    param_section = True # Assume params follow sequentially
                elif param_section and match_typed:
                    name = match_typed.group(1)
                    desc = match_typed.group(2).strip()
                    # If description is empty, it might be on the next line (indented)
                    # This simple parser doesn't handle multi-line descriptions well.
                    current_param_desc[name] = desc if desc else current_param_desc.get(name, '') # Keep previous if empty
                elif param_section and clean_line and not clean_line.startswith(':'):
                    # Assume continuation of the previous param description (basic handling)
                    last_param = next(reversed(current_param_desc), None)
                    if last_param:
                        current_param_desc[last_param] += " " + clean_line

            parsed_doc_params = current_param_desc


        # --- Process Arguments ---
        all_args = args_node.posonlyargs + args_node.args
        num_defaults = len(args_node.defaults)
        defaults_start_index = len(all_args) - num_defaults

        for i, arg in enumerate(all_args):
            name = arg.arg
            param_schema = self._map_ast_type_to_json_schema(arg.annotation)
            param_schema["description"] = parsed_doc_params.get(name, param_schema.get("description", "")) # Add docstring desc

            properties[name] = param_schema

            # Check if it's required (no default value)
            has_default = i >= defaults_start_index
            if not has_default:
                required.append(name)

        # Process kwonlyargs
        for i, arg in enumerate(args_node.kwonlyargs):
            name = arg.arg
            param_schema = self._map_ast_type_to_json_schema(arg.annotation)
            param_schema["description"] = parsed_doc_params.get(name, param_schema.get("description", ""))

            properties[name] = param_schema

            # Check if it's required (kw_defaults[i] is None means no default provided)
            if i < len(args_node.kw_defaults) and args_node.kw_defaults[i] is None:
                required.append(name)
            elif i >= len(args_node.kw_defaults): # Should have a default or None
                required.append(name)

        # Ignore *args (args_node.vararg) and **kwargs (args_node.kwarg)

        return {"properties": properties, "required": required}

    # --- End of Helper Functions ---



    def _code_validate_syntax(self, code_buffer, file_path: Optional[str] = None):
        """
        Validates syntax using ast.parse and extracts info about ALL function definitions found.

        Args:
            code_buffer: The code to validate
            file_path: Optional relative path from functions_dir for app name extraction

        Returns:
            tuple[bool, Optional[str], Optional[List[Dict[str, Any]]]]:
            - is_valid (bool): True if syntax is correct.
            - error_message (Optional[str]): Error details if invalid, None otherwise.
            - functions_info (Optional[List[Dict[str, Any]]]):
                List of dicts with 'name', 'description', 'inputSchema' for each function found,
                None if no functions found or invalid syntax.
        """
        if not code_buffer or not isinstance(code_buffer, str):
            return False, "Empty or invalid code buffer", None

        # Extract app name from file path if provided
        app_name_from_path = None
        if file_path:
            try:
                app_name_from_path = self._get_app_name_from_path(file_path)
                logger.debug(f"📁 Extracted app name from path '{file_path}': {app_name_from_path}")
            except ValueError as e:
                logger.warning(f"⚠️ Could not extract app name from path '{file_path}': {e}")
                # Don't fail validation, just log the warning

        try:
            tree = ast.parse(code_buffer)
            logger.debug("⚙️ Code validation successful (AST parse).")

            functions_info = []
            # Find ALL top-level function definitions
            for node in tree.body:
                if isinstance(node, (ast.FunctionDef, ast.AsyncFunctionDef)):
                    func_def_node = node
                    logger.debug(f"⚙️ Found function definition: {func_def_node.name}")

                    func_name = func_def_node.name
                    docstring = ast.get_docstring(func_def_node)
                    input_schema = {"type": "object"} # Default empty schema

                    # Extract decorators, app_name, and location_name
                    decorator_names = []
                    app_name_from_decorator = None # Initialize app_name
                    location_name_from_decorator = None # Initialize location_name
                    if func_def_node.decorator_list:
                        for decorator_node in func_def_node.decorator_list:
                            if isinstance(decorator_node, ast.Name): # e.g. @public, @hidden
                                decorator_name = decorator_node.id
                                decorator_names.append(decorator_name)
                            elif isinstance(decorator_node, ast.Call): # e.g. @app(name="foo") or @app("foo"), @location(name="bar") or @location("bar")
                                if isinstance(decorator_node.func, ast.Name):
                                    decorator_func_name = decorator_node.func.id
                                    if decorator_func_name == 'app':
                                        # Extract 'name' argument from @app(name="...") or @app("...")
                                        if decorator_node.keywords: # Check keyword arguments like name="foo"
                                            for kw in decorator_node.keywords:
                                                if kw.arg == 'name' and isinstance(kw.value, ast.Constant) and isinstance(kw.value.value, str):
                                                    if app_name_from_decorator is not None:
                                                        logger.warning(f"⚠️ Multiple @app name specifications for {func_def_node.name}. Using first one: {app_name_from_decorator}")
                                                    else:
                                                        app_name_from_decorator = kw.value.value
                                        # Positional arguments like @app("foo")
                                        if not app_name_from_decorator and decorator_node.args:
                                            if len(decorator_node.args) == 1 and isinstance(decorator_node.args[0], ast.Constant) and isinstance(decorator_node.args[0].value, str):
                                                if app_name_from_decorator is not None: # Should not happen if logic is correct, but for safety
                                                    logger.warning(f"⚠️ Multiple @app name specifications for {func_def_node.name}. Using first one: {app_name_from_decorator}")
                                                else:
                                                    app_name_from_decorator = decorator_node.args[0].value
                                            else:
                                                logger.warning(f"⚠️ @app decorator for {func_def_node.name} has unexpected positional arguments. Expected a single string.")

                                        if app_name_from_decorator is None:
                                            logger.warning(f"⚠️ @app decorator used on {func_def_node.name} but 'name' argument was not found or not a string.")
                                        # We don't add 'app' to decorator_names, as it's handled separately by app_name_from_decorator
                                    elif decorator_func_name == 'location':
                                        # Extract 'name' argument from @location(name="...") or @location("...")
                                        if decorator_node.keywords: # Check keyword arguments like name="foo"
                                            for kw in decorator_node.keywords:
                                                if kw.arg == 'name' and isinstance(kw.value, ast.Constant) and isinstance(kw.value.value, str):
                                                    if location_name_from_decorator is not None:
                                                        logger.warning(f"⚠️ Multiple @location name specifications for {func_def_node.name}. Using first one: {location_name_from_decorator}")
                                                    else:
                                                        location_name_from_decorator = kw.value.value
                                        # Positional arguments like @location("foo")
                                        if not location_name_from_decorator and decorator_node.args:
                                            if len(decorator_node.args) == 1 and isinstance(decorator_node.args[0], ast.Constant) and isinstance(decorator_node.args[0].value, str):
                                                if location_name_from_decorator is not None: # Should not happen if logic is correct, but for safety
                                                    logger.warning(f"⚠️ Multiple @location name specifications for {func_def_node.name}. Using first one: {location_name_from_decorator}")
                                                else:
                                                    location_name_from_decorator = decorator_node.args[0].value
                                            else:
                                                logger.warning(f"⚠️ @location decorator for {func_def_node.name} has unexpected positional arguments. Expected a single string.")

                                        if location_name_from_decorator is None:
                                            logger.warning(f"⚠️ @location decorator used on {func_def_node.name} but 'name' argument was not found or not a string.")
                                        # We don't add 'location' to decorator_names, as it's handled separately by location_name_from_decorator
                                    else: # It's a call decorator but not 'app' or 'location'
                                        decorator_names.append(decorator_func_name)
                                else: # Decorator call but func is not a simple Name (e.g. @obj.deco())
                                    # Try to reconstruct its name, could be complex e.g. ast.Attribute
                                    # For now, we'll log and skip complex decorator calls for simplicity
                                    logger.debug(f"Skipping complex decorator call structure: {ast.dump(decorator_node.func)}")
                            # Skipping other decorator types for now (e.g. ast.Attribute)

                    # Generate schema from arguments
                    try:
                         schema_parts = self._ast_arguments_to_json_schema(func_def_node.args, docstring)
                         input_schema["properties"] = schema_parts.get("properties", {})
                         input_schema["required"] = schema_parts.get("required", [])
                    except Exception as schema_e:
                         logger.warning(f"⚠️ Could not generate input schema for {func_name}: {schema_e}")
                         input_schema["description"] = f"Schema generation error: {schema_e}"

                    # Resolve app name: decorator takes precedence over folder name
                    final_app_name = app_name_from_decorator
                    if final_app_name is None and app_name_from_path is not None:
                        final_app_name = app_name_from_path
                        logger.debug(f"📁 Using folder-derived app name '{final_app_name}' for function '{func_name}'")
                    elif final_app_name is not None and app_name_from_path is not None and final_app_name != app_name_from_path:
                        logger.warning(f"⚠️ App name conflict for function '{func_name}': decorator='{final_app_name}' vs folder='{app_name_from_path}'. Using decorator value.")

                    function_info = {
                        "name": func_name,
                        "description": docstring or "(No description provided)", # Provide default
                        "inputSchema": input_schema,
                        "decorators": decorator_names, # Add extracted decorators here
                        "app_name": final_app_name, # Add resolved app_name
                        "location_name": location_name_from_decorator # Add extracted location_name
                    }
                    functions_info.append(function_info)

            if functions_info:
                logger.debug(f"⚙️ Found {len(functions_info)} function(s) in file")
                return True, None, functions_info
            else:
                logger.warning("⚠️ Syntax valid, but no top-level function definition found.")
                return True, "Syntax valid, but no function definition found", None

        except SyntaxError as e:
            # Get detailed error information
            error_msg = f"Syntax error at line {e.lineno}, column {e.offset}: {e.msg}"
            if hasattr(e, 'text') and e.text:
                # Show the problematic line if available
                error_msg += f"\nLine content: {e.text.strip()}"
                if e.offset:
                    # Add a pointer to the exact error position
                    error_msg += f"\n{' ' * (e.offset-1)}^"
            logger.warning(f"⚠️ Code validation failed (AST parse): {error_msg}")

            # Try to extract function info using existing regex method as fallback when AST fails
            functions_info = []
            try:
                # Use the existing _code_extract_basic_metadata method
                metadata = self._code_extract_basic_metadata(code_buffer)
                if metadata.get('name'):
                    function_info = {
                        "name": metadata['name'],
                        "description": metadata.get('description') or "(No description provided)",
                        "inputSchema": {"type": "object", "description": "Schema extraction failed due to syntax errors"},
                        "decorators": [],
                        "app_name": app_name_from_path,
                        "location_name": None
                    }
                    functions_info.append(function_info)
                    logger.debug(f"⚙️ Extracted function info for '{metadata['name']}' using existing regex method")
            except Exception as regex_e:
                logger.debug(f"⚠️ Regex fallback also failed: {regex_e}")

            return False, error_msg, functions_info
        except Exception as e:
            error_msg = f"Unexpected error during validation or AST processing: {str(e)}"
            logger.error(f"❌ {error_msg}\n{traceback.format_exc()}") # Log full traceback
            return False, error_msg, None


    def _code_generate_stub(self, name: str) -> str:
        """
        Generates a string containing a basic Python function stub with the given name.
        """
        if not name or not isinstance(name, str):
            name = "unnamed_function" # Default name if invalid

        stub = f"""\
import atlantis

async def {name}():
    \"\"\"
    This is a placeholder function for '{name}'
    \"\"\"
    print(f"Executing placeholder function: {name}...")

    await atlantis.client_log("{name} running")

    # Replace this return statement with your function's result
    return f"Placeholder function '{name}' executed successfully."

"""
        logger.debug(f"⚙️ Generated code stub for function: {name}")
        return stub

    # Cache management
    async def invalidate_function_mapping_cache(self):
        """Invalidate the function-to-file mapping cache."""
        self._function_file_mapping.clear()
        self._function_file_mapping_by_app.clear()
        self._function_file_mapping_mtime = 0.0
        logger.debug("🧹 Function-to-file mapping cache invalidated")

    async def _build_function_file_mapping(self):
        """Build the function-to-file mapping by scanning all files recursively."""
        try:
            # Check if we need to rebuild the mapping
            current_mtime = os.path.getmtime(self.functions_dir)
            if (self._function_file_mapping and
                current_mtime == self._function_file_mapping_mtime):
                logger.debug("⚡ Using cached function-to-file mapping")
                return

            logger.info("🔍 Building function-to-file mapping...")
            self._function_file_mapping.clear()
            self._function_file_mapping_by_app.clear()

<<<<<<< HEAD
            # Scan all Python files in subdirectories (skip root directory)
            for root, dirs, files in os.walk(self.functions_dir):
                # Skip the root directory itself - only scan subdirectories
                if root == self.functions_dir:
                    continue

=======
            # Scan all Python files in the functions directory and subdirectories
            for root, dirs, files in os.walk(self.functions_dir):
                # Skip OLD directories
                if 'OLD' in dirs:
                    dirs.remove('OLD')  # Don't traverse into OLD directories
                    logger.debug(f"🚫 Skipping OLD directory: {os.path.join(root, 'OLD')}")

                # Check if we're in a subdirectory and log it prominently
                if root != self.functions_dir:
                    subdir_name = os.path.basename(root)
                    logger.info(f"🎯 EXPLORING SUBFOLDER: {CYAN}{subdir_name}{RESET}")

>>>>>>> 0ce1b4f9
                for filename in files:
                    if not filename.endswith('.py'):
                        continue

                    file_path = os.path.join(root, filename)
<<<<<<< HEAD
=======
                    # Calculate relative path from functions_dir
>>>>>>> 0ce1b4f9
                    rel_path = os.path.relpath(file_path, self.functions_dir)

                    try:
                        with open(file_path, 'r', encoding='utf-8') as f:
                            code = f.read()

                        # Validate and extract function info
<<<<<<< HEAD
                        is_valid, error_message, functions_info = self._code_validate_syntax(code, rel_path)

                        if functions_info:
                            # Add all functions to mapping regardless of validity
                            for func_info in functions_info:
                                func_name = func_info['name']
                                self._function_file_mapping[func_name] = rel_path
                                logger.debug(f"  📍 {func_name} -> {rel_path} (valid: {is_valid})")
                        elif not is_valid:
                            # If syntax is invalid but we can't extract function info,
                            # try to extract function name from filename as fallback
                            filename_without_ext = os.path.splitext(os.path.basename(rel_path))[0]
                            if filename_without_ext and not filename_without_ext.startswith('_'):
                                self._function_file_mapping[filename_without_ext] = rel_path
                                logger.debug(f"  📍 {filename_without_ext} -> {rel_path} (invalid syntax, using filename)")
=======
                        is_valid, error_message, functions_info = self._code_validate_syntax(code)

                        if is_valid and functions_info:
                            for func_info in functions_info:
                                func_name = func_info['name']

                                # Determine app name from file path
                                app_name = rel_path.split('/')[0] if '/' in rel_path else "unknown"

                                # Store in main mapping (last one wins for backward compatibility)
                                self._function_file_mapping[func_name] = rel_path

                                # Store in app-specific mapping
                                if app_name not in self._function_file_mapping_by_app:
                                    self._function_file_mapping_by_app[app_name] = {}
                                self._function_file_mapping_by_app[app_name][func_name] = rel_path

                                logger.info(f"🎯 FOUND FUNCTION: {CYAN}{func_name}{RESET} -> {rel_path} (app: {app_name})")
                                if root != self.functions_dir:
                                    logger.info(f"   📁 IN SUBFOLDER: {CYAN}{os.path.basename(root)}{RESET}")
                        else:
                            if root != self.functions_dir:
                                logger.warning(f"⚠️ NO FUNCTIONS FOUND in {rel_path} (subfolder: {os.path.basename(root)})")
                            else:
                                logger.debug(f"  📍 No functions found in {rel_path}")
>>>>>>> 0ce1b4f9

                    except Exception as e:
                        logger.warning(f"⚠️ Error processing {rel_path} for function mapping: {e}")
                        continue

            self._function_file_mapping_mtime = current_mtime
            logger.info(f"✅ Built function-to-file mapping with {len(self._function_file_mapping)} functions")

            # Periodically clean up orphaned log files (every 10 builds)
            if hasattr(self, '_build_count'):
                self._build_count += 1
            else:
                self._build_count = 1

            if self._build_count % 10 == 0:
                await self._cleanup_orphaned_logs()

        except Exception as e:
            logger.error(f"❌ Error building function-to-file mapping: {e}")

    async def _find_file_containing_function(self, function_name: str, app_name: Optional[str] = None) -> Optional[str]:
        """Find which file contains the specified function."""
        await self._build_function_file_mapping()

        if app_name:
            # Look in specific app first
            app_mapping = self._function_file_mapping_by_app.get(app_name, {})
            if function_name in app_mapping:
                return app_mapping[function_name]
            # If not found in specified app, return None (don't fall back to main mapping)
            return None
        else:
            # Fall back to main mapping (backward compatibility)
            return self._function_file_mapping.get(function_name)

    async def invalidate_all_dynamic_module_cache(self):
        """Safely removes ALL dynamic function modules AND the parent package from sys.modules cache."""

        prefix_to_clear = f"{PARENT_PACKAGE_NAME}."
        async with self._dynamic_load_lock:
            # --- Invalidate importlib finder caches ---
            logger.debug("Calling importlib.invalidate_caches()")
            importlib.invalidate_caches()
            # --- End importlib cache invalidation ---

            modules_to_remove = [
                mod for mod in sys.modules
                if mod == PARENT_PACKAGE_NAME or mod.startswith(prefix_to_clear) # Include parent package
            ]
            if modules_to_remove:
                logger.info(f"Invalidating dynamic modules (and parent) from sys.modules cache: {modules_to_remove}")
                for mod_name in modules_to_remove:
                    logger.debug(f"  Attempting to pop: {mod_name}")
                    # Use pop with default None to avoid KeyError if concurrently removed
                    popped_module = sys.modules.pop(mod_name, None)
                    if popped_module:
                        logger.debug(f"    Successfully popped {mod_name}")
                    else:
                        logger.debug(f"    Module {mod_name} not found or already popped.")
                # Log remaining keys after attempted removal
                remaining_dynamic_keys = [k for k in sys.modules if k == PARENT_PACKAGE_NAME or k.startswith(prefix_to_clear)]
                logger.debug(f"  Remaining dynamic keys (incl parent) in sys.modules after pop: {remaining_dynamic_keys}")
            else:
                logger.debug("No dynamic modules (or parent) found in sys.modules to invalidate.")

        # NEW: Also invalidate function mapping cache
        await self.invalidate_function_mapping_cache()

<<<<<<< HEAD
    async def function_add(self, name: str, code: Optional[str] = None, app_name: str = "Home") -> bool:
        self._validate_app_name(app_name)
        file_path = os.path.join(self.functions_dir, app_name, f"{name}.py")
=======
    async def function_add(self, name: str, code: Optional[str] = None, app: Optional[str] = None) -> bool:
        '''
        Creates a new function file.
        If code is provided, it saves it. Otherwise, generates and saves a stub.
        If app is provided, creates the function in the app-specific subdirectory.
        Returns True on success, False if the function already exists or on error.
        '''
        secure_name = utils.clean_filename(name)
        if not secure_name:
            logger.error(f"Create failed: Invalid function name '{name}'")
            return False
        
        # Determine the correct file path based on app parameter
        if app:
            target_dir = os.path.join(self.functions_dir, app)
            os.makedirs(target_dir, exist_ok=True)  # Ensure app directory exists
            file_path = os.path.join(target_dir, f"{secure_name}.py")
        else:
            file_path = os.path.join(self.functions_dir, f"{secure_name}.py")

>>>>>>> 0ce1b4f9
        if os.path.exists(file_path):
            logger.warning(f"Create failed: Function '{name}' already exists in app '{app_name}'.")
            return False
        try:
<<<<<<< HEAD
            code_to_save = code if code is not None else self._code_generate_stub(name)
            if await self._fs_save_code(name, code_to_save, app_name):
                logger.info(f"Function '{name}' created successfully in app '{app_name}'.")
=======
            code_to_save = code if code is not None else self._code_generate_stub(secure_name)
            if await self._fs_save_code(secure_name, code_to_save, app):
                logger.info(f"Function '{secure_name}' created successfully.")
>>>>>>> 0ce1b4f9
                return True
            else:
                logger.error(f"Create failed: Could not save code for '{name}' in app '{app_name}'.")
                return False
        except Exception as e:
            logger.error(f"Error during function creation for '{name}' in app '{app_name}': {e}")
            logger.debug(traceback.format_exc())
            return False

    def _get_log_file_path(self, rel_path: str) -> str:
        """
        Given a function's relative path (e.g., 'Home/foo.py'), return the corresponding log file path (e.g., 'Home/foo.log').
        """
        if rel_path.endswith('.py'):
            log_rel_path = rel_path[:-3] + '.log'
        else:
            log_rel_path = rel_path + '.log'
        return os.path.join(self.functions_dir, log_rel_path)

<<<<<<< HEAD
    async def _write_error_log(self, name: str, error_message: str, rel_path: str = None) -> None:
=======
    async def function_remove(self, name: str, app: Optional[str] = None) -> bool:
        '''
        Removes a function file by moving it to the OLD subdirectory (relative to self.functions_dir).
        If app is provided, looks for the function in the app-specific subdirectory.
        Returns True on success, False if the function doesn't exist or on error.
        '''
        secure_name = utils.clean_filename(name)
        if not secure_name:
            logger.error(f"Remove failed: Invalid function name '{name}'")
            return False

        # Determine the correct file path based on app parameter
        if app:
            target_dir = os.path.join(self.functions_dir, app)
            file_path = os.path.join(target_dir, f"{secure_name}.py")
        else:
            file_path = os.path.join(self.functions_dir, f"{secure_name}.py")
        # self.old_dir is already correctly initialized in __init__ based on self.functions_dir
        old_file_path = os.path.join(self.old_dir, f"{datetime.datetime.now().strftime('%Y%m%d%H%M%S')}_{secure_name}.py")


        if not os.path.exists(file_path):
            logger.warning(f"⚠️ function_remove: File not found for '{secure_name}' at {file_path}")
            return False
        try:
            # Ensure the OLD directory exists (it should be created by __init__)
            os.makedirs(self.old_dir, exist_ok=True)

            shutil.move(file_path, old_file_path)
            logger.info(f"🗑️ Function '{secure_name}' removed. Moved from {file_path} to {old_file_path}")
            await self.invalidate_all_dynamic_module_cache() # Invalidate cache

            log_file_path = os.path.join(self.functions_dir, f"{secure_name}.log") # Use self.functions_dir for log
            if os.path.exists(log_file_path):
                try:
                    os.remove(log_file_path)
                    logger.debug(f"🗑️ Removed log file {log_file_path}")
                except OSError as e:
                    logger.warning(f"⚠️ Could not remove log file {log_file_path}: {e}")
            return True
        except Exception as e:
            logger.error(f"❌ function_remove: Failed to remove function '{secure_name}': {e}")
            logger.debug(traceback.format_exc())
            await self._write_error_log(secure_name, f"Failed to remove: {e}") # Use self._write_error_log
            return False

    async def _write_error_log(self, name: str, error_message: str) -> None: # Made it async to match caller, added self
>>>>>>> 0ce1b4f9
        '''
        Write an error message to a function-specific log file in the dynamic_functions folder/subfolder.
        Overwrites any existing log to only keep the latest error.
        Creates a log file named {rel_path}.log with timestamp.
        '''
        if rel_path is None:
            await self._build_function_file_mapping()
            rel_path = self._function_file_mapping.get(name)
            if not rel_path:
                logger.error(f"Cannot write error log: no mapping for function '{name}'")
                return
        log_file_path = self._get_log_file_path(rel_path)
        os.makedirs(os.path.dirname(log_file_path), exist_ok=True)
        timestamp = datetime.datetime.now().strftime("%Y-%m-%d %H:%M:%S")
        log_content = f"[{timestamp}] ERROR: {error_message}\n"
        try:
            with open(log_file_path, 'w', encoding='utf-8') as f:
                f.write(log_content)
            logger.debug(f"Wrote error log to {log_file_path}")
        except Exception as e:
            logger.error(f"Failed to write error log for '{name}': {e}")

    async def _cleanup_error_log(self, name: str, rel_path: str = None) -> None:
        '''
        Remove the error log file for a function if it exists.
        '''
        if rel_path is None:
            await self._build_function_file_mapping()
            rel_path = self._function_file_mapping.get(name)
            if not rel_path:
                logger.debug(f"Cannot cleanup error log: no mapping for function '{name}'")
                return
        log_file_path = self._get_log_file_path(rel_path)
        if os.path.exists(log_file_path):
            try:
                os.remove(log_file_path)
                logger.debug(f"🧹 Cleaned up error log for '{name}': {log_file_path}")
            except Exception as e:
                logger.warning(f"⚠️ Could not remove error log for '{name}': {e}")

    async def _cleanup_orphaned_logs(self) -> None:
        '''
        Clean up log files for functions that no longer exist.
        '''
        try:
            # Get all .log files in the functions directory and subdirectories
            log_files = []
            for root, dirs, files in os.walk(self.functions_dir):
                for file in files:
                    if file.endswith('.log'):
                        log_files.append(os.path.join(root, file))
            cleaned_count = 0
            for log_file_path in log_files:
                # Get the relative path from functions_dir
                rel_log_path = os.path.relpath(log_file_path, self.functions_dir)
                # Convert .log to .py
                rel_func_path = rel_log_path[:-4] + '.py' if rel_log_path.endswith('.log') else rel_log_path
                func_file_path = os.path.join(self.functions_dir, rel_func_path)
                if not os.path.exists(func_file_path):
                    try:
                        os.remove(log_file_path)
                        cleaned_count += 1
                        logger.debug(f"🧹 Cleaned up orphaned log file: {log_file_path}")
                    except Exception as e:
                        logger.warning(f"⚠️ Could not remove orphaned log file {log_file_path}: {e}")
            if cleaned_count > 0:
                logger.info(f"🧹 Cleaned up {cleaned_count} orphaned log files")
        except Exception as e:
            logger.warning(f"⚠️ Error during orphaned log cleanup: {e}")

    async def function_call(self, name: str, client_id: str, request_id: str, user: str = None, **kwargs) -> Any:
        '''
        Loads and executes a dynamic function by its name, passing kwargs.
        Flushes ALL dynamic function caches before loading to ensure freshness, protected by a lock.
        Ensures parent package exists in sys.modules.
        Returns the function's return value.
        Raises exceptions if the function doesn't exist, fails to load, or errors during execution.
        Gets the 'user' field that tells us who is making the call and passes it to the function context.
        '''
        secure_name = utils.clean_filename(name)
        if not secure_name:
            raise ValueError(f"Invalid function name '{name}' for calling.")

        # NEW: Find which file contains this function
        target_file = await self._find_file_containing_function(name)
        if not target_file:
            raise FileNotFoundError(f"Dynamic function '{name}' not found in any file")

        file_path = os.path.join(self.functions_dir, target_file)
        if not os.path.exists(file_path):
            raise FileNotFoundError(f"Dynamic function '{name}' not found at {file_path}")

        context_tokens = None
        # Use the relative path (without .py) for module name, replacing slashes with dots
        module_path = os.path.splitext(target_file)[0].replace(os.sep, '.')
        module_name = f"{PARENT_PACKAGE_NAME}.{module_path}"
        module = None # Define module outside the lock

        # --- Clear ALL dynamic function child modules from cache FIRST ---
        # This acquires the lock internally, clears, and releases.
        await self.invalidate_all_dynamic_module_cache()
        # --- End Cache Clear ---

        # --- Acquire lock *only* for parent check and specific module loading ---
        async with self._dynamic_load_lock:
            try:
                # --- Ensure Parent Package Exists in sys.modules ---
                if PARENT_PACKAGE_NAME not in sys.modules:
                    logger.info(f"Creating namespace package entry for '{PARENT_PACKAGE_NAME}' in sys.modules")
                    parent_module = importlib.util.module_from_spec(
                        importlib.util.spec_from_loader(PARENT_PACKAGE_NAME, loader=None, is_package=True)
                    )
                    parent_module.__path__ = [self.functions_dir]
                    sys.modules[PARENT_PACKAGE_NAME] = parent_module
                # --- End Parent Package Check ---

                # Clear any previous runtime error for this function before attempting load
                self._runtime_errors.pop(name, None)

                # --- Load the requested module fresh ---
                # Check sys.modules again *inside the lock* in case the watcher re-added it
                # between the invalidate call above and acquiring this lock.
                # Although invalidate_all should have removed it, this is belt-and-suspenders.
                if module_name in sys.modules:
                    logger.warning(f"Module {module_name} unexpectedly found in cache before load, removing again.")
                    del sys.modules[module_name]

                logger.info(f"Loading module fresh: {module_name}")
                spec = importlib.util.spec_from_file_location(module_name, file_path)
                if spec is None or spec.loader is None:
                    raise ImportError(f"Could not create module spec for {target_file}")
                try:
                    module = importlib.util.module_from_spec(spec)
                    sys.modules[module_name] = module # Add to sys.modules before exec


                    # Inject identity decorators for known decorator names
                    # This makes @chat, @public, etc., resolvable during module load
                    module.__dict__['chat'] = _mcp_identity_decorator
                    module.__dict__['public'] = _mcp_identity_decorator
                    # Add app decorator which takes parameters
                    module.__dict__['app'] = app
                    # Add location decorator which takes parameters
                    module.__dict__['location'] = location
                    # Add hidden decorator
                    module.__dict__['hidden'] = hidden
                    # Add other known decorator names here if they arise

                    spec.loader.exec_module(module)
                except Exception as load_err:
                    if module_name in sys.modules:
                        del sys.modules[module_name]
                    error_message = f"Error loading module '{module_name}': {load_err}"
                    logger.error(error_message)
                    logger.debug(traceback.format_exc())
                    self._runtime_errors[name] = str(load_err)
                    raise ImportError(error_message) from load_err
                # --- End Load ---

            except Exception as lock_section_err:
                logger.error(f"Unexpected error during locked module handling for {name}: {lock_section_err}")
                logger.debug(traceback.format_exc())
                self._runtime_errors[name] = str(lock_section_err)
                raise

        # --- Lock is released here ---

        # Check if module was loaded successfully inside the lock
        if module is None:
            # This indicates a failure during load that should have raised earlier
            raise RuntimeError(f"Module '{module_name}' failed to load successfully.")

        try:
            # --- Context Setting ---
            bound_client_log = functools.partial(utils.client_log, request_id=request_id, client_id_for_routing=client_id)
            logger.debug(f"Prepared bound_client_log for context. Request ID: {request_id}, Client ID: {client_id}")
            logger.debug(f"Setting context variables via atlantis. User: {user}")

            context_tokens = atlantis.set_context(
                client_log_func=bound_client_log,
                request_id=request_id,
                client_id=client_id,
                user=user,  # Pass the user who made the call - only works if atlantis.py has been updated
                entry_point_name=name # Pass the actual function name (not filename)
            )

            # --- Function Execution ---
            logger.info(f"Attempting to get function '{name}' from loaded module.")
            function_to_call = getattr(module, name, None)
            if not callable(function_to_call):
                raise ValueError(f"No callable function '{name}' found in module '{target_file}'. "
                              f"Please ensure the file contains a function with this name.")

            # Log whether we have user context available
            if user:
                logger.debug(f"Function '{name}' will be called with user context: {user}")

            logger.info(f"Calling dynamic function '{name}' with args: {kwargs.get('args', {})}")

            # Extract args from the kwargs dictionary
            function_args = kwargs.get('args', {})

            if inspect.iscoroutinefunction(function_to_call):
                result = await function_to_call(**function_args)
            else:
                result = function_to_call(**function_args)

            logger.info(f"Dynamic function '{name}' executed successfully.")
            return result

        except Exception as exec_err:
            error_message = f"Error executing dynamic function '{name}': {str(exec_err)}"
            logger.error(error_message)
            logger.debug(traceback.format_exc())
            self._runtime_errors[name] = str(exec_err)
            raise

        finally:
            # --- RESET CONTEXT ---
            if context_tokens:
                logger.debug("Resetting context variables via atlantis")
                atlantis.reset_context(context_tokens)
            else:
                logger.debug("No context tokens found to reset.")


    # --- Function Management Functions --- #

    async def function_validate(self, name: str) -> Dict[str, Any]:
        await self._build_function_file_mapping()
        rel_path = self._function_file_mapping.get(name)
        if not rel_path:
            error_msg = f"No mapping found for function '{name}'"
            await self._write_error_log(name, error_msg, rel_path=None)
            return {'valid': False, 'error': error_msg, 'function_info': None}
        file_path = os.path.join(self.functions_dir, rel_path)
        if not os.path.exists(file_path):
            error_msg = f"Function '{name}' not found at {file_path}"
            await self._write_error_log(name, error_msg, rel_path)
            return {'valid': False, 'error': error_msg, 'function_info': None}
        try:
            with open(file_path, 'r', encoding='utf-8') as f:
                code = f.read()
        except FileNotFoundError as e:
            error_msg = str(e)
            await self._write_error_log(name, error_msg, rel_path)
            return {'valid': False, 'error': error_msg, 'function_info': None}
        is_valid, error_message, functions_info = self._code_validate_syntax(code, rel_path)
        if is_valid:
            logger.info(f"Syntax validation successful for function file '{name}'")
            await self._cleanup_error_log(name, rel_path)
            return {'valid': True, 'error': None, 'function_info': functions_info}
        else:
            error_msg_full = f"Syntax validation failed: {error_message}"
            logger.warning(f"{error_msg_full} Function file: '{name}'")
            await self._write_error_log(name, error_msg_full, rel_path)
            return {'valid': False, 'error': error_message, 'function_info': functions_info}

    async def function_remove(self, name: str) -> bool:
        await self._build_function_file_mapping()
        rel_path = self._function_file_mapping.get(name)
        if not rel_path:
            logger.error(f"Remove failed: No mapping found for function '{name}'")
            return False
        file_path = os.path.join(self.functions_dir, rel_path)
        old_file_path = os.path.join(self.old_dir, f"{datetime.datetime.now().strftime('%Y%m%d%H%M%S')}_{os.path.basename(rel_path)}")
        if not os.path.exists(file_path):
            logger.warning(f"⚠️ function_remove: File not found for '{name}' at {file_path}")
            return False
        try:
            os.makedirs(self.old_dir, exist_ok=True)
            shutil.move(file_path, old_file_path)
            logger.info(f"🗑️ Function '{name}' removed. Moved from {file_path} to {old_file_path}")
            await self.invalidate_all_dynamic_module_cache()
            await self._cleanup_error_log(name, rel_path)
            return True
        except Exception as e:
            logger.error(f"❌ function_remove: Failed to remove function '{name}': {e}")
            logger.debug(traceback.format_exc())
            await self._write_error_log(name, f"Failed to remove: {e}", rel_path)
            return False

    async def function_set(self, args: Dict[str, Any], server: Any) -> Tuple[Optional[str], List[TextContent]]:
        """
        Handles the _function_set tool call.
        Extracts all function names using AST parsing, saves the provided code.
        Supports optional filename parameter for multi-function files.
        Supports optional app parameter for app-specific function targeting.
        Returns the filename used (if successful) and a status message.
        Does *not* perform full syntax validation before saving.
        """
        logger.info("⚙️ Handling _function_set call (using AST parsing for all functions)")
        code_buffer = args.get("code")
        target_filename = args.get("filename")  # Optional filename parameter
        app_name = args.get("app")  # Optional app name for disambiguation

        if not code_buffer or not isinstance(code_buffer, str):
            logger.warning("⚠️ function_set: Missing or invalid 'code' parameter.")
            # Return None for name, and the error message
            return None, [TextContent(type="text", text="Error: Missing or invalid 'code' parameter.")]

        # 1. Extract ALL function names using AST parsing
        # Note: For function_set, we don't have a file path yet, so we can't extract folder-based app names
        is_valid, error_message, functions_info = self._code_validate_syntax(code_buffer)

        if not is_valid:
            error_response = f"Error: Could not parse function code: {error_message}"
            logger.warning(f"⚠️ function_set: Failed to parse code via AST.")
            return None, [TextContent(type="text", text=error_response)]

        if not functions_info:
            error_response = "Error: Could not extract any function names from the provided code. Ensure it contains at least one function definition."
            logger.warning(f"⚠️ function_set: No functions found in code.")
            return None, [TextContent(type="text", text=error_response)]

        # Extract function names
        function_names = [func_info['name'] for func_info in functions_info]
        logger.info(f"⚙️ Extracted {len(function_names)} function(s) via AST: {', '.join(function_names)}")

        # 2. Determine filename to save to
        if target_filename:
            # Use specified filename
            filename_to_use = target_filename
            logger.info(f"⚙️ Using specified filename: {filename_to_use}")
        else:
            # Use first function name as filename (backward compatibility)
            filename_to_use = function_names[0]
            logger.info(f"⚙️ Using first function name as filename (backward compatibility): {filename_to_use}")

        # --- Backup existing file before saving new one ---
        secure_name = utils.clean_filename(filename_to_use)
        if secure_name: # Should always be true if filename_to_use is valid
            # Determine target directory based on app parameter
            if app_name:
                target_dir = os.path.join(self.functions_dir, app_name)
                os.makedirs(target_dir, exist_ok=True)  # Ensure app directory exists
                file_path = os.path.join(target_dir, f"{secure_name}.py")
                logger.info(f"⚙️ Using app-specific directory: {target_dir}")
            else:
                file_path = os.path.join(self.functions_dir, f"{secure_name}.py")
            if os.path.exists(file_path):
                logger.info(f"💾 Found existing file for '{secure_name}', attempting backup...")
                try:
                    timestamp = datetime.datetime.now().strftime("%Y%m%d_%H%M%S%f")
                    # Using .py.bak for clarity
                    backup_filename = f"{secure_name}_{timestamp}.py.bak"
                    # Make sure old_dir exists
                    os.makedirs(self.old_dir, exist_ok=True)
                    backup_path = os.path.join(self.old_dir, backup_filename)
                    shutil.copy2(file_path, backup_path) # copy2 preserves metadata
                    logger.info(f"🛡️ Successfully backed up '{secure_name}' to '{backup_path}'")
                except Exception as e:
                    logger.error(f"❌ Failed to backup existing file '{file_path}' to OLD folder: {e}")
                    # Log error but continue, saving the new file might still be desired
            else:
                logger.info(f"ⓘ No existing file found for '{secure_name}', creating new file.")
        else:
            # This case should ideally not happen if name extraction was successful
            logger.warning("⚠️ Could not create secure filename for backup check in function_set.")
        # --- End Backup ---

        # 3. Save the code (validation will happen later when tools are listed/called)
        saved_path = await self._fs_save_code(filename_to_use, code_buffer, app_name)

        if not saved_path:
            error_response = f"Error saving functions to file '{filename_to_use}'."
            logger.error(f"❌ function_set: {error_response}")
            # Return filename (as we got this far), but with error message
            return filename_to_use, [TextContent(type="text", text=error_response)]

        logger.info(f"💾 Functions saved successfully to {saved_path}")

        # Clear any cached runtime errors for all functions, as they've been updated
        for func_name in function_names:
            self._runtime_errors.pop(func_name, None)
            # Clean up error logs for functions that were successfully set
            rel_path = self._function_file_mapping.get(func_name)
            if rel_path:
                await self._cleanup_error_log(func_name, rel_path)

        # 4. Attempt AST parsing for immediate feedback (but save regardless)
        syntax_error = None
        try:
            ast.parse(code_buffer)
            logger.info(f"✅ Basic syntax validation (AST parse) successful for '{filename_to_use}'.")
        except SyntaxError as e:
            syntax_error = str(e)
            logger.warning(f"⚠️ Basic syntax validation (AST parse) failed for '{filename_to_use}': {syntax_error}")

        # 5. Clear cache (server needs to reload tools)
        logger.info(f"🧹 Clearing tool cache on server due to function_set for '{filename_to_use}'.")
        server._cached_tools = None
        server._last_functions_dir_mtime = None # Reset mtime to force reload
        server._last_servers_dir_mtime = None # Reset mtime to force reload

        # 6. Prepare success message, including validation status
        save_status = f"Functions saved to '{filename_to_use}.py': {', '.join(function_names)}"
        annotations = None # Default to no annotations
        if syntax_error:
            # If validation failed, add structured error to annotations
            validation_status = f"WARNING: Validation failed."
            response_message = f"{save_status} {validation_status}" # Keep text informative
            annotations = {
                "validationStatus": "ERROR",
                "validationMessage": syntax_error
            }
            logger.warning(f"⚠️ {response_message}")
        else:
            # If validation succeeded
            response_message = f"{save_status} Validation successful."
            logger.info(f"✅ {response_message}")

        # Return TextContent with text and potentially annotations
        return filename_to_use, [TextContent(type="text", text=response_message, annotations=annotations)]

    # Function to get code for a dynamic function
    async def get_function_code(self, args, mcp_server) -> list[TextContent]:
        """
        Get the source code for a dynamic function by name using function-to-file mapping.
        Supports optional app parameter for app-specific function targeting.
        Returns the code as a TextContent object.
        """
        # Get function name and optional app name
        name = args.get("name")
        app_name = args.get("app")

        # Validate parameters
        if not name:
            raise ValueError("Missing required parameter: name")

        # Find which file contains this function (supports app-specific lookup)
        target_file = await self._find_file_containing_function(name, app_name)
        if not target_file:
            if app_name:
                error_message = f"Function '{name}' does not exist in app '{app_name}'."
            else:
                error_message = f"Function '{name}' does not exist."
            raise ValueError(error_message)

        # Load the code using the existing _fs_load_code utility with the filename
        filename_without_ext = os.path.splitext(target_file)[0]
        code = await self._fs_load_code(filename_without_ext)
        if code is None:
            raise ValueError(f"Function '{name}' not found or could not be read")

        logger.info(f"📋 Retrieved code for function: {name} from {target_file}")

        # Return the code as text content
        return [TextContent(type="text", text=code)]
<|MERGE_RESOLUTION|>--- conflicted
+++ resolved
@@ -123,45 +123,21 @@
         self.old_dir = os.path.join(self.functions_dir, "OLD")
         os.makedirs(self.old_dir, exist_ok=True)
 
-<<<<<<< HEAD
-    def _validate_app_name(self, app_name: str) -> None:
-        """Validate app name format - throw exception for invalid names."""
-        if not app_name or not isinstance(app_name, str):
-            raise ValueError(f"Invalid app name: {app_name}")
-        if re.search(r'[^\w\-]', app_name):
-            raise ValueError(f"App name '{app_name}' contains invalid characters. Only letters, numbers, underscores, and dashes are allowed.")
-
-    def _get_app_name_from_path(self, file_path: str) -> str:
-        """Extract app name from file path (first subdirectory only).
-
-        Args:
-            file_path: Relative path from functions_dir (e.g., 'chat_app/test_chat.py')
-
-        Returns:
-            App name from first subdirectory (e.g., 'chat_app')
-
-        Raises:
-            ValueError: If file is in root directory or path is invalid
-=======
     # File operations
     async def _fs_save_code(self, name: str, code: str, app: Optional[str] = None) -> Optional[str]:
         """
         Saves the provided code string to a file named {name}.py in the functions directory.
         If app is provided, saves to a subdirectory named after the app.
         Uses clean_filename for basic safety. Returns the full path if successful, None otherwise.
->>>>>>> 0ce1b4f9
-        """
-        if not file_path or not isinstance(file_path, str):
-            raise ValueError(f"Invalid file path: {file_path}")
-
-        # Split path into components
-        path_parts = file_path.split(os.sep)
-
-<<<<<<< HEAD
-        # Must have at least 2 parts: subdirectory/filename
-        if len(path_parts) < 2:
-            raise ValueError(f"File '{file_path}' must be in a subdirectory. Files in root directory are not allowed.")
-=======
+        """
+        if not name or not isinstance(name, str):
+            logger.error("❌ _fs_save_code: Invalid name provided.")
+            return None
+
+        safe_name = utils.clean_filename(f"{name}.py")
+        if not safe_name.endswith(".py"): # Ensure it's still a python file after securing
+             safe_name = f"{name}.py" # Fallback if clean_filename removes extension (less likely)
+
         # Determine target directory based on app parameter
         if app:
             target_dir = os.path.join(self.functions_dir, app)
@@ -169,21 +145,7 @@
             file_path = os.path.join(target_dir, safe_name)
         else:
             file_path = os.path.join(self.functions_dir, safe_name)
->>>>>>> 0ce1b4f9
-
-        # First part is the app name (subdirectory)
-        app_name = path_parts[0]
-
-        # Validate the app name
-        self._validate_app_name(app_name)
-
-        return app_name
-
-    async def _fs_save_code(self, name: str, code: str, app_name: str = "Home") -> Optional[str]:
-        self._validate_app_name(app_name)
-        app_dir = os.path.join(self.functions_dir, app_name)
-        os.makedirs(app_dir, exist_ok=True)
-        file_path = os.path.join(app_dir, f"{name}.py")
+
         try:
             with open(file_path, 'w', encoding='utf-8') as f:
                 f.write(code)
@@ -196,21 +158,30 @@
             logger.error(f"❌ _fs_save_code: Unexpected error saving {file_path}: {e}")
             return None
 
-    async def _fs_load_code(self, name: str) -> Optional[str]:
-        # Use the mapping to get the relative path
-        await self._build_function_file_mapping()
-        rel_path = self._function_file_mapping.get(name)
-        if not rel_path:
-            logger.error(f"❌ _fs_load_code: No mapping found for function '{name}'")
-            raise FileNotFoundError(f"Function '{name}' not found in mapping")
-        file_path = os.path.join(self.functions_dir, rel_path)
+    async def _fs_load_code(self, name):
+        """
+        Loads code from {name}.py in self.functions_dir. Returns code string or None if not found/error.
+        """
+        if not name or not isinstance(name, str):
+            logger.error("❌ _fs_load_code: Invalid name provided.")
+            return None
+
+        safe_name = utils.clean_filename(f"{name}.py")
+        if not safe_name.endswith(".py"): # Ensure it's still a python file after securing
+            safe_name = f"{name}.py" # Fallback if clean_filename removes extension
+
+        file_path = os.path.join(self.functions_dir, safe_name) # Use self.functions_dir
+
         if not os.path.exists(file_path):
             logger.warning(f"⚠️ _fs_load_code: File not found for '{name}' at {file_path}")
             raise FileNotFoundError(f"Function '{name}' not found at {file_path}")
+
         try:
             with open(file_path, 'r', encoding='utf-8') as f:
                 code = f.read()
+
             logger.info(f"{CYAN}📋 === LOADING {name} ==={RESET}")
+
             logger.debug(f"💾 Loaded code for '{name}' from {file_path}")
             return code
         except IOError as e:
@@ -538,13 +509,9 @@
 
 
 
-    def _code_validate_syntax(self, code_buffer, file_path: Optional[str] = None):
+    def _code_validate_syntax(self, code_buffer):
         """
         Validates syntax using ast.parse and extracts info about ALL function definitions found.
-
-        Args:
-            code_buffer: The code to validate
-            file_path: Optional relative path from functions_dir for app name extraction
 
         Returns:
             tuple[bool, Optional[str], Optional[List[Dict[str, Any]]]]:
@@ -556,16 +523,6 @@
         """
         if not code_buffer or not isinstance(code_buffer, str):
             return False, "Empty or invalid code buffer", None
-
-        # Extract app name from file path if provided
-        app_name_from_path = None
-        if file_path:
-            try:
-                app_name_from_path = self._get_app_name_from_path(file_path)
-                logger.debug(f"📁 Extracted app name from path '{file_path}': {app_name_from_path}")
-            except ValueError as e:
-                logger.warning(f"⚠️ Could not extract app name from path '{file_path}': {e}")
-                # Don't fail validation, just log the warning
 
         try:
             tree = ast.parse(code_buffer)
@@ -655,20 +612,12 @@
                          logger.warning(f"⚠️ Could not generate input schema for {func_name}: {schema_e}")
                          input_schema["description"] = f"Schema generation error: {schema_e}"
 
-                    # Resolve app name: decorator takes precedence over folder name
-                    final_app_name = app_name_from_decorator
-                    if final_app_name is None and app_name_from_path is not None:
-                        final_app_name = app_name_from_path
-                        logger.debug(f"📁 Using folder-derived app name '{final_app_name}' for function '{func_name}'")
-                    elif final_app_name is not None and app_name_from_path is not None and final_app_name != app_name_from_path:
-                        logger.warning(f"⚠️ App name conflict for function '{func_name}': decorator='{final_app_name}' vs folder='{app_name_from_path}'. Using decorator value.")
-
                     function_info = {
                         "name": func_name,
                         "description": docstring or "(No description provided)", # Provide default
                         "inputSchema": input_schema,
                         "decorators": decorator_names, # Add extracted decorators here
-                        "app_name": final_app_name, # Add resolved app_name
+                        "app_name": app_name_from_decorator, # Add extracted app_name
                         "location_name": location_name_from_decorator # Add extracted location_name
                     }
                     functions_info.append(function_info)
@@ -690,27 +639,7 @@
                     # Add a pointer to the exact error position
                     error_msg += f"\n{' ' * (e.offset-1)}^"
             logger.warning(f"⚠️ Code validation failed (AST parse): {error_msg}")
-
-            # Try to extract function info using existing regex method as fallback when AST fails
-            functions_info = []
-            try:
-                # Use the existing _code_extract_basic_metadata method
-                metadata = self._code_extract_basic_metadata(code_buffer)
-                if metadata.get('name'):
-                    function_info = {
-                        "name": metadata['name'],
-                        "description": metadata.get('description') or "(No description provided)",
-                        "inputSchema": {"type": "object", "description": "Schema extraction failed due to syntax errors"},
-                        "decorators": [],
-                        "app_name": app_name_from_path,
-                        "location_name": None
-                    }
-                    functions_info.append(function_info)
-                    logger.debug(f"⚙️ Extracted function info for '{metadata['name']}' using existing regex method")
-            except Exception as regex_e:
-                logger.debug(f"⚠️ Regex fallback also failed: {regex_e}")
-
-            return False, error_msg, functions_info
+            return False, error_msg, None
         except Exception as e:
             error_msg = f"Unexpected error during validation or AST processing: {str(e)}"
             logger.error(f"❌ {error_msg}\n{traceback.format_exc()}") # Log full traceback
@@ -764,14 +693,6 @@
             self._function_file_mapping.clear()
             self._function_file_mapping_by_app.clear()
 
-<<<<<<< HEAD
-            # Scan all Python files in subdirectories (skip root directory)
-            for root, dirs, files in os.walk(self.functions_dir):
-                # Skip the root directory itself - only scan subdirectories
-                if root == self.functions_dir:
-                    continue
-
-=======
             # Scan all Python files in the functions directory and subdirectories
             for root, dirs, files in os.walk(self.functions_dir):
                 # Skip OLD directories
@@ -784,16 +705,12 @@
                     subdir_name = os.path.basename(root)
                     logger.info(f"🎯 EXPLORING SUBFOLDER: {CYAN}{subdir_name}{RESET}")
 
->>>>>>> 0ce1b4f9
                 for filename in files:
                     if not filename.endswith('.py'):
                         continue
 
                     file_path = os.path.join(root, filename)
-<<<<<<< HEAD
-=======
                     # Calculate relative path from functions_dir
->>>>>>> 0ce1b4f9
                     rel_path = os.path.relpath(file_path, self.functions_dir)
 
                     try:
@@ -801,23 +718,6 @@
                             code = f.read()
 
                         # Validate and extract function info
-<<<<<<< HEAD
-                        is_valid, error_message, functions_info = self._code_validate_syntax(code, rel_path)
-
-                        if functions_info:
-                            # Add all functions to mapping regardless of validity
-                            for func_info in functions_info:
-                                func_name = func_info['name']
-                                self._function_file_mapping[func_name] = rel_path
-                                logger.debug(f"  📍 {func_name} -> {rel_path} (valid: {is_valid})")
-                        elif not is_valid:
-                            # If syntax is invalid but we can't extract function info,
-                            # try to extract function name from filename as fallback
-                            filename_without_ext = os.path.splitext(os.path.basename(rel_path))[0]
-                            if filename_without_ext and not filename_without_ext.startswith('_'):
-                                self._function_file_mapping[filename_without_ext] = rel_path
-                                logger.debug(f"  📍 {filename_without_ext} -> {rel_path} (invalid syntax, using filename)")
-=======
                         is_valid, error_message, functions_info = self._code_validate_syntax(code)
 
                         if is_valid and functions_info:
@@ -843,7 +743,6 @@
                                 logger.warning(f"⚠️ NO FUNCTIONS FOUND in {rel_path} (subfolder: {os.path.basename(root)})")
                             else:
                                 logger.debug(f"  📍 No functions found in {rel_path}")
->>>>>>> 0ce1b4f9
 
                     except Exception as e:
                         logger.warning(f"⚠️ Error processing {rel_path} for function mapping: {e}")
@@ -851,15 +750,6 @@
 
             self._function_file_mapping_mtime = current_mtime
             logger.info(f"✅ Built function-to-file mapping with {len(self._function_file_mapping)} functions")
-
-            # Periodically clean up orphaned log files (every 10 builds)
-            if hasattr(self, '_build_count'):
-                self._build_count += 1
-            else:
-                self._build_count = 1
-
-            if self._build_count % 10 == 0:
-                await self._cleanup_orphaned_logs()
 
         except Exception as e:
             logger.error(f"❌ Error building function-to-file mapping: {e}")
@@ -912,11 +802,6 @@
         # NEW: Also invalidate function mapping cache
         await self.invalidate_function_mapping_cache()
 
-<<<<<<< HEAD
-    async def function_add(self, name: str, code: Optional[str] = None, app_name: str = "Home") -> bool:
-        self._validate_app_name(app_name)
-        file_path = os.path.join(self.functions_dir, app_name, f"{name}.py")
-=======
     async def function_add(self, name: str, code: Optional[str] = None, app: Optional[str] = None) -> bool:
         '''
         Creates a new function file.
@@ -937,42 +822,24 @@
         else:
             file_path = os.path.join(self.functions_dir, f"{secure_name}.py")
 
->>>>>>> 0ce1b4f9
         if os.path.exists(file_path):
-            logger.warning(f"Create failed: Function '{name}' already exists in app '{app_name}'.")
+            logger.warning(f"Create failed: Function '{secure_name}' already exists.")
             return False
+
         try:
-<<<<<<< HEAD
-            code_to_save = code if code is not None else self._code_generate_stub(name)
-            if await self._fs_save_code(name, code_to_save, app_name):
-                logger.info(f"Function '{name}' created successfully in app '{app_name}'.")
-=======
             code_to_save = code if code is not None else self._code_generate_stub(secure_name)
             if await self._fs_save_code(secure_name, code_to_save, app):
                 logger.info(f"Function '{secure_name}' created successfully.")
->>>>>>> 0ce1b4f9
                 return True
             else:
-                logger.error(f"Create failed: Could not save code for '{name}' in app '{app_name}'.")
+                logger.error(f"Create failed: Could not save code for '{secure_name}'.")
                 return False
         except Exception as e:
-            logger.error(f"Error during function creation for '{name}' in app '{app_name}': {e}")
+            logger.error(f"Error during function creation for '{secure_name}': {e}")
             logger.debug(traceback.format_exc())
             return False
 
-    def _get_log_file_path(self, rel_path: str) -> str:
-        """
-        Given a function's relative path (e.g., 'Home/foo.py'), return the corresponding log file path (e.g., 'Home/foo.log').
-        """
-        if rel_path.endswith('.py'):
-            log_rel_path = rel_path[:-3] + '.log'
-        else:
-            log_rel_path = rel_path + '.log'
-        return os.path.join(self.functions_dir, log_rel_path)
-
-<<<<<<< HEAD
-    async def _write_error_log(self, name: str, error_message: str, rel_path: str = None) -> None:
-=======
+
     async def function_remove(self, name: str, app: Optional[str] = None) -> bool:
         '''
         Removes a function file by moving it to the OLD subdirectory (relative to self.functions_dir).
@@ -1020,76 +887,27 @@
             return False
 
     async def _write_error_log(self, name: str, error_message: str) -> None: # Made it async to match caller, added self
->>>>>>> 0ce1b4f9
         '''
-        Write an error message to a function-specific log file in the dynamic_functions folder/subfolder.
+        Write an error message to a function-specific log file in the dynamic_functions folder.
         Overwrites any existing log to only keep the latest error.
-        Creates a log file named {rel_path}.log with timestamp.
+        Creates a log file named {name}.log with timestamp.
         '''
-        if rel_path is None:
-            await self._build_function_file_mapping()
-            rel_path = self._function_file_mapping.get(name)
-            if not rel_path:
-                logger.error(f"Cannot write error log: no mapping for function '{name}'")
-                return
-        log_file_path = self._get_log_file_path(rel_path)
-        os.makedirs(os.path.dirname(log_file_path), exist_ok=True)
+        secure_name = utils.clean_filename(name)
+        if not secure_name:
+            logger.error("Cannot write error log: invalid function name provided.")
+            return
+
+        log_file_path = os.path.join(self.functions_dir, f"{secure_name}.log") # Use self.functions_dir
         timestamp = datetime.datetime.now().strftime("%Y-%m-%d %H:%M:%S")
         log_content = f"[{timestamp}] ERROR: {error_message}\n"
+
         try:
             with open(log_file_path, 'w', encoding='utf-8') as f:
                 f.write(log_content)
             logger.debug(f"Wrote error log to {log_file_path}")
         except Exception as e:
-            logger.error(f"Failed to write error log for '{name}': {e}")
-
-    async def _cleanup_error_log(self, name: str, rel_path: str = None) -> None:
-        '''
-        Remove the error log file for a function if it exists.
-        '''
-        if rel_path is None:
-            await self._build_function_file_mapping()
-            rel_path = self._function_file_mapping.get(name)
-            if not rel_path:
-                logger.debug(f"Cannot cleanup error log: no mapping for function '{name}'")
-                return
-        log_file_path = self._get_log_file_path(rel_path)
-        if os.path.exists(log_file_path):
-            try:
-                os.remove(log_file_path)
-                logger.debug(f"🧹 Cleaned up error log for '{name}': {log_file_path}")
-            except Exception as e:
-                logger.warning(f"⚠️ Could not remove error log for '{name}': {e}")
-
-    async def _cleanup_orphaned_logs(self) -> None:
-        '''
-        Clean up log files for functions that no longer exist.
-        '''
-        try:
-            # Get all .log files in the functions directory and subdirectories
-            log_files = []
-            for root, dirs, files in os.walk(self.functions_dir):
-                for file in files:
-                    if file.endswith('.log'):
-                        log_files.append(os.path.join(root, file))
-            cleaned_count = 0
-            for log_file_path in log_files:
-                # Get the relative path from functions_dir
-                rel_log_path = os.path.relpath(log_file_path, self.functions_dir)
-                # Convert .log to .py
-                rel_func_path = rel_log_path[:-4] + '.py' if rel_log_path.endswith('.log') else rel_log_path
-                func_file_path = os.path.join(self.functions_dir, rel_func_path)
-                if not os.path.exists(func_file_path):
-                    try:
-                        os.remove(log_file_path)
-                        cleaned_count += 1
-                        logger.debug(f"🧹 Cleaned up orphaned log file: {log_file_path}")
-                    except Exception as e:
-                        logger.warning(f"⚠️ Could not remove orphaned log file {log_file_path}: {e}")
-            if cleaned_count > 0:
-                logger.info(f"🧹 Cleaned up {cleaned_count} orphaned log files")
-        except Exception as e:
-            logger.warning(f"⚠️ Error during orphaned log cleanup: {e}")
+            # Don't let logging errors disrupt the main flow
+            logger.error(f"Failed to write error log for '{secure_name}': {e}")
 
     async def function_call(self, name: str, client_id: str, request_id: str, user: str = None, **kwargs) -> Any:
         '''
@@ -1250,58 +1068,53 @@
     # --- Function Management Functions --- #
 
     async def function_validate(self, name: str) -> Dict[str, Any]:
-        await self._build_function_file_mapping()
-        rel_path = self._function_file_mapping.get(name)
-        if not rel_path:
-            error_msg = f"No mapping found for function '{name}'"
-            await self._write_error_log(name, error_msg, rel_path=None)
+        '''
+        Validates the syntax of a function file without executing it.
+        Returns a dictionary {'valid': bool, 'error': Optional[str], 'function_info': Optional[List[Dict]]}
+        with detailed error messages and extracted function details on success.
+        '''
+        secure_name = utils.clean_filename(name)
+        if not secure_name:
+            error_msg = f"Invalid function name '{name}'"
+            await self._write_error_log(name, error_msg)
             return {'valid': False, 'error': error_msg, 'function_info': None}
-        file_path = os.path.join(self.functions_dir, rel_path)
-        if not os.path.exists(file_path):
-            error_msg = f"Function '{name}' not found at {file_path}"
-            await self._write_error_log(name, error_msg, rel_path)
-            return {'valid': False, 'error': error_msg, 'function_info': None}
+
         try:
-            with open(file_path, 'r', encoding='utf-8') as f:
-                code = f.read()
+            code = await self._fs_load_code(secure_name)
         except FileNotFoundError as e:
             error_msg = str(e)
-            await self._write_error_log(name, error_msg, rel_path)
+            await self._write_error_log(name, error_msg)
             return {'valid': False, 'error': error_msg, 'function_info': None}
-        is_valid, error_message, functions_info = self._code_validate_syntax(code, rel_path)
+
+        # _code_validate_syntax now returns: (is_valid, error_message, functions_info)
+        is_valid, error_message, functions_info = self._code_validate_syntax(code)
+
         if is_valid:
-            logger.info(f"Syntax validation successful for function file '{name}'")
-            await self._cleanup_error_log(name, rel_path)
+            # Successful validation
+            logger.info(f"Syntax validation successful for function file '{secure_name}'")
+
+            # If there was a previous error log, remove it since the function is now valid
+            try:
+                log_path = os.path.join(self.functions_dir, f"{secure_name}.log")
+                if os.path.exists(log_path):
+                    os.remove(log_path)
+                    logger.debug(f"Removed error log for '{secure_name}' as validation now passes")
+            except Exception as e:
+                logger.debug(f"Failed to remove old error log for '{secure_name}': {e}")
+
+            # Return success and the extracted function info (now a list)
             return {'valid': True, 'error': None, 'function_info': functions_info}
         else:
+            # Failed validation - write to the error log
             error_msg_full = f"Syntax validation failed: {error_message}"
-            logger.warning(f"{error_msg_full} Function file: '{name}'")
-            await self._write_error_log(name, error_msg_full, rel_path)
-            return {'valid': False, 'error': error_message, 'function_info': functions_info}
-
-    async def function_remove(self, name: str) -> bool:
-        await self._build_function_file_mapping()
-        rel_path = self._function_file_mapping.get(name)
-        if not rel_path:
-            logger.error(f"Remove failed: No mapping found for function '{name}'")
-            return False
-        file_path = os.path.join(self.functions_dir, rel_path)
-        old_file_path = os.path.join(self.old_dir, f"{datetime.datetime.now().strftime('%Y%m%d%H%M%S')}_{os.path.basename(rel_path)}")
-        if not os.path.exists(file_path):
-            logger.warning(f"⚠️ function_remove: File not found for '{name}' at {file_path}")
-            return False
-        try:
-            os.makedirs(self.old_dir, exist_ok=True)
-            shutil.move(file_path, old_file_path)
-            logger.info(f"🗑️ Function '{name}' removed. Moved from {file_path} to {old_file_path}")
-            await self.invalidate_all_dynamic_module_cache()
-            await self._cleanup_error_log(name, rel_path)
-            return True
-        except Exception as e:
-            logger.error(f"❌ function_remove: Failed to remove function '{name}': {e}")
-            logger.debug(traceback.format_exc())
-            await self._write_error_log(name, f"Failed to remove: {e}", rel_path)
-            return False
+            logger.warning(f"{error_msg_full} Function file: '{secure_name}'")
+            await self._write_error_log(secure_name, error_msg_full)
+
+            # Return the detailed error message
+            return {'valid': False, 'error': error_message, 'function_info': None}
+
+    import inspect # Add import
+    import atlantis
 
     async def function_set(self, args: Dict[str, Any], server: Any) -> Tuple[Optional[str], List[TextContent]]:
         """
@@ -1323,7 +1136,6 @@
             return None, [TextContent(type="text", text="Error: Missing or invalid 'code' parameter.")]
 
         # 1. Extract ALL function names using AST parsing
-        # Note: For function_set, we don't have a file path yet, so we can't extract folder-based app names
         is_valid, error_message, functions_info = self._code_validate_syntax(code_buffer)
 
         if not is_valid:
@@ -1396,10 +1208,6 @@
         # Clear any cached runtime errors for all functions, as they've been updated
         for func_name in function_names:
             self._runtime_errors.pop(func_name, None)
-            # Clean up error logs for functions that were successfully set
-            rel_path = self._function_file_mapping.get(func_name)
-            if rel_path:
-                await self._cleanup_error_log(func_name, rel_path)
 
         # 4. Attempt AST parsing for immediate feedback (but save regardless)
         syntax_error = None
